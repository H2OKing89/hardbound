#!/usr/bin/env python3
"""
Interactive mode and wizard functionality
"""
import json
import os
import shutil
import subprocess
from datetime import datetime
from pathlib import Path
from time import perf_counter
from typing import Dict, List, Optional

from rich.console import Console

from .catalog import DB_FILE, AudiobookCatalog
from .config import load_config, save_config
from .display import Sty, summary_table
from .linker import plan_and_link, zero_pad_vol
from .ui.feedback import ErrorHandler, ProgressIndicator, VisualFeedback
from .ui.menu import create_main_menu, create_quick_actions_menu, menu_system
from .utils.validation import InputValidator, PathValidator

# Global Rich console for consistent output
console = Console()


def _get_recent_sources(config):
    """Safely get recent sources as a list"""
    sources = config.get("recent_sources", [])
    if isinstance(sources, list):
        return sources
    return []


def have_fzf() -> bool:
    """Check if fzf is available"""
    import shutil

    return shutil.which("fzf") is not None


def hierarchical_browser(catalog) -> List[str]:
    """Browse audiobooks by author/series hierarchy"""

    # Get all unique authors from catalog
    all_items = catalog.search("*", limit=5000)

    # Build author index
    authors_by_initial = {}
    author_to_books = {}

    for item in all_items:
        author = item.get("author", "Unknown")
        if not author or author == "—":
            author = "Unknown"

        # Get first character for grouping
        initial = author[0].upper() if author else "#"
        if not initial.isalpha():
            initial = "#"  # Group numbers and special chars

        if initial not in authors_by_initial:
            authors_by_initial[initial] = set()
        authors_by_initial[initial].add(author)

        # Track books per author
        if author not in author_to_books:
            author_to_books[author] = []
        author_to_books[author].append(item)

    console.print("[cyan]📚 BROWSE BY AUTHOR[/cyan]")
    print(f"\nSelect first letter of author's name:\n")

    # Show initials with counts
    initials = sorted(authors_by_initial.keys())
    cols = 6  # Number of columns
    for i in range(0, len(initials), cols):
        row = []
        for j in range(cols):
            if i + j < len(initials):
                initial = initials[i + j]
                count = len(authors_by_initial[initial])
                row.append(f"[yellow]{initial}[/yellow]({count:2d})")
            else:
                row.append("      ")
        print("  " + "  ".join(row))

    console.print(f"\n[yellow]Enter letter(s), or 'search' for text search:[/yellow]")
    choice = input("Choice: ").strip().upper()

    if choice.lower() == "search":
        return enhanced_text_search_browser(catalog)

    if not choice or choice not in authors_by_initial:
        console.print(f"[yellow]Invalid selection[/yellow]")
        return []

    # Step 2: Choose author
    authors = sorted(authors_by_initial[choice])

    console.print(f"\n[cyan]Authors starting with '{choice}':[/cyan]\n")

    # Paginate if too many
    page_size = 20
    current_page = 0

    while True:
        start = current_page * page_size
        end = min(start + page_size, len(authors))

        for i, author in enumerate(authors[start:end], start + 1):
            book_count = len(author_to_books[author])
            console.print(
                f"[green]{i:3d}[/green]) {author} ({book_count} book{'s' if book_count > 1 else ''})"
            )

        nav_options = []
        if current_page > 0:
            nav_options.append("'p' = previous")
        if end < len(authors):
            nav_options.append("'n' = next")
        nav_options.append("number = select")
        nav_options.append("'q' = quit")

        console.print(f"\n[yellow]{' | '.join(nav_options)}:[/yellow]")
        choice = input("Choice: ").strip().lower()

        if choice == "q":
            return []
        elif choice == "n" and end < len(authors):
            current_page += 1
        elif choice == "p" and current_page > 0:
            current_page -= 1
        elif choice.isdigit():
            idx = int(choice) - 1
            if 0 <= idx < len(authors):
                selected_author = authors[idx]
                break
        else:
            console.print(f"[yellow]Invalid selection[/yellow]")

    # Step 3: Browse author's books
    author_books = author_to_books[selected_author]

    # Group by series if applicable
    series_groups = {}
    standalone = []

    for book in author_books:
        series = book.get("series", "")
        if series and series != "—":
            if series not in series_groups:
                series_groups[series] = []
            series_groups[series].append(book)
        else:
            standalone.append(book)

    console.print(f"\n[cyan]📚 {selected_author}[/cyan]")

    all_selectable = []

    # Show series first
    if series_groups:
        console.print(f"\n[bold]Series:[/bold]")
        for series in sorted(series_groups.keys()):
            books = sorted(series_groups[series], key=lambda x: x.get("book", ""))
            console.print(f"\n  [magenta]{series}[/magenta] ({len(books)} books)")
            for book in books:
                all_selectable.append(book)
                idx = len(all_selectable)
                size_mb = book.get("size", 0) / (1024 * 1024)
                indicator = "📘" if book.get("has_m4b") else "🎵"
                console.print(
                    f"    [green]{idx:3d}[/green]) {book['book']} {indicator} ({size_mb:.0f}MB)"
                )

    # Show standalone books
    if standalone:
        console.print(f"\n[bold]Standalone:[/bold]")
        for book in sorted(standalone, key=lambda x: x.get("book", "")):
            all_selectable.append(book)
            idx = len(all_selectable)
            size_mb = book.get("size", 0) / (1024 * 1024)
            indicator = "📘" if book.get("has_m4b") else "🎵"
            console.print(
                f"  [green]{idx:3d}[/green]) {book['book']} {indicator} ({size_mb:.0f}MB)"
            )

    # Selection
    console.print(
        f"\n[yellow]Enter numbers (space-separated), 'all', or 'q' to quit:[/yellow]"
    )
    choice = input("Selection: ").strip().lower()

    if choice == "q":
        return []
    elif choice == "all":
        return [book["path"] for book in all_selectable]
    else:
        selected = []
        for num in choice.split():
            if num.isdigit():
                idx = int(num) - 1
                if 0 <= idx < len(all_selectable):
                    selected.append(all_selectable[idx]["path"])
        return selected


def enhanced_text_search_browser(catalog) -> List[str]:
    """Enhanced text search browser with autocomplete and history"""
    console.print(f"\n[cyan]🔍 ENHANCED TEXT SEARCH[/cyan]")

    # Load search history
    history_file = Path.home() / ".cache" / "hardbound" / "search_history.txt"
    history_file.parent.mkdir(parents=True, exist_ok=True)

    search_history = []
    if history_file.exists():
        try:
            with open(history_file, "r", encoding="utf-8") as f:
                search_history = [
                    line.strip() for line in f.readlines() if line.strip()
                ]
        except Exception:
            pass  # Ignore history loading errors

    # Get autocomplete suggestions from catalog
    autocomplete_suggestions = _get_autocomplete_suggestions(catalog)

    print("\nEnter search terms (author, title, series):")
    console.print(f"[dim]💡 Type a few letters and press Tab for suggestions[/dim]")
    console.print(f"[dim]💡 Press ↑/↓ for search history[/dim]")

    query = _enhanced_input("Search: ", autocomplete_suggestions, search_history)

    if not query:
        return []

    # Save to history
    if query not in search_history:
        search_history.insert(0, query)
        search_history = search_history[:50]  # Keep last 50 searches
        try:
            with open(history_file, "w", encoding="utf-8") as f:
                f.write("\n".join(search_history))
        except Exception:
            pass  # Ignore history saving errors

    results = catalog.search(query, limit=100)

    if not results:
        console.print(f"[yellow]No results found[/yellow]")
        console.print(f"[dim]💡 Try different keywords or check spelling[/dim]")
        return []

    console.print(f"\n[green]Found {len(results)} result(s):[/green]\n")

    # Display with pagination
    page_size = 20
    current_page = 0

    while True:
        start = current_page * page_size
        end = min(start + page_size, len(results))

        for i, book in enumerate(results[start:end], start + 1):
            author = book.get("author", "—")
            series = book.get("series", "")
            title = book.get("book", "—")
            size_mb = book.get("size", 0) / (1024 * 1024)

            if series:
                display = f"{author} ▸ {series} ▸ {title}"
            else:
                display = f"{author} ▸ {title}"

            indicator = "📘" if book.get("has_m4b") else "🎵"
            console.print(
                f"[green]{i:3d}[/green]) {display} {indicator} ({size_mb:.0f}MB)"
            )

        nav_options = []
        if current_page > 0:
            nav_options.append("'p' = previous")
        if end < len(results):
            nav_options.append("'n' = next")
        nav_options.append("numbers = select (space-separated)")
        nav_options.append("'all' = select all")
        nav_options.append("'q' = quit")

        console.print(f"\n[yellow]{' | '.join(nav_options)}:[/yellow]")
        choice = input("Choice: ").strip().lower()

        if choice == "q":
            return []
        elif choice == "n" and end < len(results):
            current_page += 1
        elif choice == "p" and current_page > 0:
            current_page -= 1
        elif choice == "all":
            return [book["path"] for book in results]
        else:
            # Parse number selections
            selected = []
            for num in choice.split():
                if num.isdigit():
                    idx = int(num) - 1
                    if 0 <= idx < len(results):
                        selected.append(results[idx]["path"])
            if selected:
                return selected


def _get_autocomplete_suggestions(catalog) -> List[str]:
    """Get autocomplete suggestions from catalog"""
    suggestions = set()

    # Check if this is a database-backed catalog
    if hasattr(catalog, "conn"):
        # Database-backed catalog (AudiobookCatalog)
        try:
            cursor = catalog.conn.execute(
                """
                SELECT author, series, book FROM items
                WHERE author != 'Unknown'
                ORDER BY mtime DESC
                LIMIT 100
            """
            )

            for row in cursor.fetchall():
                author = row[0]
                series = row[1]
                book = row[2]

                if author and len(author) > 2:
                    suggestions.add(author)
                if series and len(series) > 2:
                    suggestions.add(series)
                if book and len(book) > 3:
                    # Add first few words of book title
                    words = book.split()[:3]
                    if len(words) >= 2:
                        suggestions.add(" ".join(words))

        except Exception:
            pass  # Ignore errors
    else:
        # In-memory catalog (TempCatalog) - get suggestions from search results
        try:
            # Get a sample of items to build suggestions
            items = catalog.search("*", limit=100)
            for item in items:
                author = item.get("author", "")
                series = item.get("series", "")
                book = item.get("book", "")

                if author and len(author) > 2:
                    suggestions.add(author)
                if series and len(series) > 2:
                    suggestions.add(series)
                if book and len(book) > 3:
                    # Add first few words of book title
                    words = book.split()[:3]
                    if len(words) >= 2:
                        suggestions.add(" ".join(words))

        except Exception:
            pass  # Ignore errors

    return sorted(list(suggestions))


def _enhanced_input(prompt: str, autocomplete: List[str], history: List[str]) -> str:
    """Enhanced input with basic autocomplete and history"""
    print(prompt, end="", flush=True)

    # Simple implementation - in a real enhancement, this would use readline
    # For now, just provide basic input with hints
    try:
        query = input().strip()
        return query
    except KeyboardInterrupt:
        print("\nCancelled.")
        return ""


# Update fzf_pick to use hierarchical browser when fzf is not available
def fzf_pick(candidates: List[Dict], multi: bool = True) -> List[str]:
    """
    Use fzf for interactive fuzzy selection with preview
    Falls back to hierarchical browser when fzf is not available
    """
    if not candidates:
        return []

    if not have_fzf():
        # Use hierarchical browser instead of simple fallback
        console.print(f"[yellow]fzf not found. Using hierarchical browser.[/yellow]")

        # Create a temporary catalog-like interface
        class TempCatalog:
            def search(self, query, limit=500):
                if query == "*":
                    return candidates[:limit]
                query_lower = query.lower()
                results = []
                for c in candidates:
                    if (
                        query_lower in c.get("author", "").lower()
                        or query_lower in c.get("book", "").lower()
                        or query_lower in c.get("series", "").lower()
                    ):
                        results.append(c)
                        if len(results) >= limit:
                            break
                return results

        temp_catalog = TempCatalog()
        return hierarchical_browser(temp_catalog)

    # Build searchable lines with metadata
    lines = []
    for r in candidates:
        author = r.get("author", "—")
        series = r.get("series", "—")
        book = r.get("book", "—")
        path = r["path"]

        # Format: "Author ▸ Series ▸ Book\tpath\tJSON"
        display = (
            f"{author} ▸ {series} ▸ {book}" if series != "—" else f"{author} ▸ {book}"
        )

        # Add indicators
        if r.get("has_m4b"):
            display += " 📘"
        elif r.get("has_mp3"):
            display += " 🎵"

        # Add size
        size_mb = r.get("size", 0) / (1024 * 1024)
        display += f" ({size_mb:.0f}MB)"

        payload = json.dumps({"path": path})
        lines.append(f"{display}\t{path}\t{payload}")

    # Preview command - show files and stats
    preview_cmd = r"""
    p=$(echo {} | awk -F"\t" "{print \$2}");
    if [ -d "$p" ]; then
        echo "📁 $p";
        echo "";
        echo "Files:";
        ls -lah "$p" 2>/dev/null | head -20;
        echo "";
        echo "Audio files:";
        find "$p" -maxdepth 1 \( -name "*.m4b" -o -name "*.mp3" \) -exec basename {} \; 2>/dev/null | head -10;
        echo "";
        echo "Total size: $(du -sh "$p" 2>/dev/null | cut -f1)";
    fi
    """

    # Build fzf command
    fzf_args = [
        "fzf",
        "--ansi",
        "--with-nth=1",  # Only show first column for searching
        "--delimiter=\t",
        "--height=90%",
        "--reverse",
        "--preview",
        preview_cmd,
        "--preview-window=right:50%:wrap",
        "--header=TAB: select, Enter: confirm, Ctrl-C: cancel",
        "--prompt=Search> ",
    ]

    if multi:
        fzf_args.extend(["-m", "--bind=ctrl-a:select-all,ctrl-d:deselect-all"])

    try:
        proc = subprocess.run(
            fzf_args, input="\n".join(lines), text=True, capture_output=True
        )

        if proc.returncode != 0:
            return []

        # Extract paths from selected lines
        paths = []
        for line in proc.stdout.strip().splitlines():
            parts = line.split("\t")
            if len(parts) >= 3:
                try:
                    payload = json.loads(parts[2])
                    paths.append(payload["path"])
                except json.JSONDecodeError:
                    pass

        return paths

    except Exception as e:
        console.print(f"[red]fzf error: {e}[/red]")
        return fallback_picker(candidates, multi)


def fallback_picker(candidates: List[Dict], multi: bool) -> List[str]:
    """Fallback picker when fzf is not available"""
    if not candidates:
        return []

    console.print(f"\n[cyan]Select audiobook(s):[/cyan]")
    for i, r in enumerate(candidates[:30], 1):
        author = r.get("author", "—")
        book = r.get("book", "—")
        print(f"{i:3d}) {author} - {book}")
        console.print(f"      [dim]{r['path']}[/dim]")

    if len(candidates) > 30:
        print(f"... and {len(candidates) - 30} more")

    if multi:
        choice = input("\nEnter numbers (space-separated) or 'all': ").strip()
        if choice.lower() == "all":
            return [c["path"] for c in candidates]

        indices = [int(x) - 1 for x in choice.split() if x.isdigit()]
        return [candidates[i]["path"] for i in indices if 0 <= i < len(candidates)]
    else:
        choice = input("\nEnter number: ").strip()
        if choice.isdigit():
            idx = int(choice) - 1
            if 0 <= idx < len(candidates):
                return [candidates[idx]["path"]]

    return []


def interactive_mode():
    """Enhanced interactive mode with improved UX"""
    config = load_config()

    # Initialize catalog if needed
    if not DB_FILE.exists():
        feedback = VisualFeedback()
        feedback.info("No catalog found. Building index...")

        catalog = AudiobookCatalog()
        default_path = PathValidator.get_default_search_paths()
        if default_path:
            progress = ProgressIndicator("Building catalog")
            catalog.index_directory(
                default_path[0], verbose=False, progress_callback=progress
            )
        catalog.close()

    # First run setup with better UX
    if config.get("first_run", True):
        _first_run_setup(config)

    # Create main menu
    create_main_menu()
    create_quick_actions_menu()

    # Main interaction loop
    current_menu = "main"
    running = True
    while running:
        try:
            choice = menu_system.display_menu(current_menu)
            if choice:
                result = menu_system.handle_choice(current_menu, choice)
                if isinstance(result, str):
                    # Menu switch requested
                    if result in ["main", "quick"]:
                        current_menu = result
                    else:
                        running = False if result == "exit" else True
                else:
                    # Boolean result
                    running = result if result is not None else True
            else:
                running = False

        except KeyboardInterrupt:
            feedback = VisualFeedback()
            feedback.info("Goodbye!")
            running = False
        except Exception as e:
            error_handler = ErrorHandler()
            error_handler.handle_operation_error(e, "menu operation")
            running = False


def _first_run_setup(config):
    """Enhanced first run setup with validation"""
    feedback = VisualFeedback()
    feedback.info_box(
        "Welcome to Hardbound!",
        {
            "Setup": "Let's configure your paths",
            "Tip": "You can change these later in Settings",
        },
    )

    # Library path setup
    library_path = None
    while not library_path:
        path_str = input(f"[cyan]➤[/cyan] Audiobook library path: ").strip()
        if not path_str:
            # Try to auto-detect
            defaults = PathValidator.get_default_search_paths()
            if defaults:
                if InputValidator.confirm_action(f"Use {defaults[0]}?"):
                    library_path = defaults[0]
                else:
                    continue
            else:
                feedback = VisualFeedback()
                feedback.warning(
                    "No path provided", "You can set this later in Settings"
                )
                break
        else:
            library_path = PathValidator.validate_library_path(path_str)

    if library_path:
        config["library_path"] = str(library_path)

    # Destination path setup
    dest_path = None
    while not dest_path:
        path_str = input(f"[cyan]➤[/cyan] Torrent destination root: ").strip()
        if not path_str:
            feedback = VisualFeedback()
            feedback.warning(
                "No destination provided", "You can set this later in Settings"
            )
            break

        dest_path = PathValidator.validate_destination_path(path_str)

    if dest_path:
        config["torrent_path"] = str(dest_path)

<<<<<<< HEAD
{Sty.GREEN}1{Sty.RESET}) 🔍 Search and link audiobooks (recommended)
{Sty.GREEN}2{Sty.RESET}) 📊 Update catalog index
{Sty.GREEN}3{Sty.RESET}) 🔗 Link recent downloads
{Sty.GREEN}4{Sty.RESET}) 📁 Browse by folder (legacy)
{Sty.GREEN}5{Sty.RESET}) ⚙️  Settings & Preferences
{Sty.GREEN}6{Sty.RESET}) 🛠️ Database Maintenance
{Sty.GREEN}7{Sty.RESET}) ❓ Help & Tutorial
{Sty.GREEN}8{Sty.RESET}) 🚪 Exit

"""
        )
        choice = input("Enter your choice (1-8): ").strip()

        try:
            if choice == "1":
                search_and_link_wizard()
            elif choice == "2":
                update_catalog_wizard()
            elif choice == "3":
                recent_downloads_scanner()
            elif choice == "4":
                folder_batch_wizard()
            elif choice == "5":
                settings_menu()
                config = load_config()  # Reload after settings change
            elif choice == "6":
                maintenance_menu()
            elif choice == "7":
                show_interactive_help()
            elif choice == "8" or choice.lower() in ["q", "quit", "exit"]:
                print(f"{Sty.CYAN}👋 Goodbye!{Sty.RESET}")
                break
            else:
                print(f"{Sty.YELLOW}Please enter 1-7{Sty.RESET}")
        except KeyboardInterrupt:
            print(f"\n{Sty.CYAN}👋 Goodbye!{Sty.RESET}")
            break
        except Exception as e:
            print(f"{Sty.RED}❌ Error: {e}{Sty.RESET}")
=======
    config["first_run"] = False
    save_config(config)
    feedback = VisualFeedback()
    feedback.success("Setup complete!", "Your preferences have been saved")


# Progress indicator for long operations - Now using Rich-based ProgressIndicator from ui.feedback
>>>>>>> 483075f2


def search_and_link_wizard():
    """Search-first linking wizard with hierarchical browsing"""
    console.print(f"\n[cyan]🔍 SEARCH AND LINK[/cyan]")

    catalog = AudiobookCatalog()

    # Offer choice of browse vs search
    print("\nHow would you like to find audiobooks?")
    console.print(
        f"  [green]1[/green]) Browse by author (recommended for large libraries)"
    )
    console.print(f"  [green]2[/green]) Search by text")
    console.print(f"  [green]3[/green]) Show recent audiobooks")

    choice = input("\nChoice (1-3): ").strip()

    if choice == "1":
        selected_paths = hierarchical_browser(catalog)
    elif choice == "2":
        selected_paths = enhanced_text_search_browser(catalog)
    elif choice == "3":
        results = catalog.search("*", limit=50)
        if results:
            console.print(f"\n[green]Recent audiobooks:[/green]")
            selected_paths = enhanced_text_search_browser(catalog)
        else:
            console.print(f"[yellow]No audiobooks found[/yellow]")
            selected_paths = []
    else:
        catalog.close()
        return

    if not selected_paths:
        catalog.close()
        return

    # Get destination
    config = load_config()
    default_dst = config.get("torrent_path", "")

    console.print(f"\n[bold]Destination root:[/bold]")
    if default_dst:
        print(f"Default: {default_dst}")
        dst_input = input("Path (Enter for default): ").strip()
        dst_root = Path(dst_input) if dst_input else Path(str(default_dst))
    else:
        dst_input = input("Path: ").strip()
        if not dst_input:
            catalog.close()
            return
        dst_root = Path(dst_input)

    # Preview and confirm
    console.print(
        f"\n[yellow]Will link {len(selected_paths)} audiobook(s) to {dst_root}[/yellow]"
    )
    confirm = input("Continue? [y/N]: ").lower()

    if confirm in ["y", "yes"]:
        stats = {
            "linked": 0,
            "replaced": 0,
            "already": 0,
            "exists": 0,
            "excluded": 0,
            "skipped": 0,
            "errors": 0,
        }
        zero_pad = bool(config.get("zero_pad", True))
        also_cover = bool(config.get("also_cover", False))

        for path_str in selected_paths:
            src = Path(path_str)
            base_name = zero_pad_vol(src.name) if zero_pad else src.name
            dst = dst_root / base_name

            print(f"\nProcessing: {src.name}")
            plan_and_link(
                src, dst, base_name, also_cover, zero_pad, False, False, stats
            )

        summary_table(stats, perf_counter())

    catalog.close()


def update_catalog_wizard():
    """Wizard for updating the catalog"""
    console.print(f"\n[cyan]📚 UPDATE CATALOG WIZARD[/cyan]")

    catalog = AudiobookCatalog()

    # Step 1: Choose update method
    console.print(f"\n[bold]Choose update method:[/bold]")
    console.print(f"  [green]1[/green]) Update from library path (recommended)")
    console.print(f"  [green]2[/green]) Manual directory selection")

    choice = input("Choice (1-2): ").strip()

    if choice == "1":
        # Update from configured library path
        config = load_config()
        library_path = Path(str(config.get("library_path", "")))

        if not library_path.exists():
            console.print(f"[red]❌ Library path not found: {library_path}[/red]")
            catalog.close()
            return

        print(f"\n📂 Scanning library path: {library_path}")
        progress = ProgressIndicator("Indexing audiobooks")
        count = catalog.index_directory(
            library_path, verbose=False, progress_callback=progress
        )
        console.print(f"[green]✅ Indexed {count} audiobooks[/green]")
    elif choice == "2":
        # Manual directory selection
        root = Path(input("Enter directory path: ").strip())
        if root.exists() and root.is_dir():
            print(f"\n📂 Scanning directory: {root}")
            progress = ProgressIndicator("Indexing audiobooks")
            count = catalog.index_directory(
                root, verbose=False, progress_callback=progress
            )
            console.print(f"[green]✅ Indexed {count} audiobooks[/green]")
        else:
            console.print(f"[red]❌ Invalid directory: {root}[/red]")
    else:
        console.print(f"[yellow]Invalid selection[/yellow]")

    catalog.close()


def recent_downloads_scanner():
    """Find and link recently downloaded audiobooks"""
    console.print(f"\n[cyan]🔍 RECENT DOWNLOADS SCANNER[/cyan]")

    # Check if catalog exists
    if DB_FILE.exists():
        print("Use catalog [C] or filesystem scan [F]? ", end="")
        choice = input().strip().upper()
        if choice == "C":
            # Use catalog for recent items
            catalog = AudiobookCatalog()
            results = catalog.search("*", limit=50)  # Get 50 most recent

            if results:
                selected_paths = fzf_pick(results, multi=True)
                if selected_paths:
                    _link_selected_paths(selected_paths)
            catalog.close()
            return

    # Fallback to filesystem scan
    hours = input(
        f"\nScan for audiobooks modified in last N hours (default 24): "
    ).strip()
    hours = int(hours) if hours.isdigit() else 24

    console.print(f"\n[yellow]Scanning filesystem...[/yellow]")
    recent = find_recent_audiobooks(hours=hours)

    if not recent:
        console.print(f"[yellow]No recent audiobooks found[/yellow]")
        return

    # Convert to dict format for picker
    candidates = []
    for path in recent:
        candidates.append(
            {
                "path": str(path),
                "book": path.name,
                "author": path.parent.name if path.parent.name != "audiobooks" else "—",
                "mtime": path.stat().st_mtime,
            }
        )

    selected_paths = fzf_pick(candidates, multi=True)
    if selected_paths:
        _link_selected_paths(selected_paths)


def folder_batch_wizard():
    """Legacy folder batch wizard - kept for compatibility"""
    console.print(
        f"\n[yellow]Note: For large libraries, use 'Search and link' instead[/yellow]"
    )
    console.print(f"[cyan]📁 FOLDER BATCH LINKER (Legacy)[/cyan]")

    config = load_config()

    # Use directory browser
    console.print(f"\n[bold]Choose folder containing audiobooks:[/bold]")
    src_folder = browse_directory_tree()
    if not src_folder:
        return

    # Find audiobook subdirectories
    audiobook_dirs = []
    console.print(f"\n[yellow]Scanning for audiobooks...[/yellow]")

    try:
        for item in src_folder.iterdir():
            if item.is_dir() and (any(item.glob("*.m4b")) or any(item.glob("*.mp3"))):
                audiobook_dirs.append(item)
    except PermissionError:
        console.print(f"[red]❌ Permission denied[/red]")
        return

    if not audiobook_dirs:
        if any(src_folder.glob("*.m4b")) or any(src_folder.glob("*.mp3")):
            audiobook_dirs = [src_folder]
        else:
            console.print(f"[red]No audiobooks found[/red]")
            return

    console.print(f"\n[green]Found {len(audiobook_dirs)} audiobook(s)[/green]")

    # Process with existing logic
    default_dst = config.get("torrent_path", "")
    if default_dst:
        print(f"Destination: {default_dst}")
        dst_input = input(f"Destination root (Enter for default): ").strip()
        dst_root = Path(dst_input) if dst_input else Path(str(default_dst))
    else:
        dst_input = input("Destination root: ").strip()
        if not dst_input:
            return
        dst_root = Path(dst_input)

    # Link all found audiobooks
    stats = {
        "linked": 0,
        "replaced": 0,
        "already": 0,
        "exists": 0,
        "excluded": 0,
        "skipped": 0,
        "errors": 0,
    }
    zero_pad = bool(config.get("zero_pad", True))
    also_cover = bool(config.get("also_cover", False))

    for book_dir in audiobook_dirs:
        base_name = zero_pad_vol(book_dir.name) if zero_pad else book_dir.name
        dst_dir = dst_root / base_name
        print(f"\nProcessing: {book_dir.name}")
        plan_and_link(
            book_dir, dst_dir, base_name, also_cover, zero_pad, False, False, stats
        )

    summary_table(stats, perf_counter())


def maintenance_menu():
    """Database maintenance and management menu"""
    from .catalog import AudiobookCatalog

    print(f"\n{Sty.CYAN}🛠️ DATABASE MAINTENANCE{Sty.RESET}")

    while True:
        print(
            f"""
{Sty.YELLOW}Database maintenance options:{Sty.RESET}

{Sty.GREEN}1{Sty.RESET}) 🧹 Clean orphaned entries
{Sty.GREEN}2{Sty.RESET}) 📊 Show database statistics
{Sty.GREEN}3{Sty.RESET}) ⚡ Optimize database
{Sty.GREEN}4{Sty.RESET}) 🧽 Vacuum database (reclaim space)
{Sty.GREEN}5{Sty.RESET}) 🔍 Verify database integrity
{Sty.GREEN}6{Sty.RESET}) 🔄 Rebuild indexes
{Sty.GREEN}7{Sty.RESET}) ↩️  Back to main menu

"""
        )
        choice = input("Enter your choice (1-7): ").strip()

        catalog = AudiobookCatalog()

        try:
            if choice == "1":
                print(f"\n{Sty.CYAN}🧹 Cleaning orphaned entries...{Sty.RESET}")
                result = catalog.clean_orphaned_entries(True)
                print(f"{Sty.GREEN}✅ Cleaned {result['removed']} orphaned entries{Sty.RESET}")

            elif choice == "2":
                print(f"\n{Sty.CYAN}📊 Database Statistics:{Sty.RESET}")
                db_stats = catalog.get_db_stats()
                idx_stats = catalog.get_index_stats()

                print(f"  Database size: {db_stats.get('db_size', 0) / (1024*1024):.1f} MB")
                print(f"  Items table: {db_stats.get('items_rows', 0)} rows")
                print(f"  FTS table: {db_stats.get('items_fts_rows', 0)} rows")
                print(f"  Indexes: {len(db_stats.get('indexes', []))}")

                if db_stats.get("fts_integrity") is False:
                    print(f"{Sty.YELLOW}  ⚠️  FTS integrity issues detected{Sty.RESET}")

            elif choice == "3":
                print(f"\n{Sty.CYAN}⚡ Optimizing database...{Sty.RESET}")
                result = catalog.optimize_database(True)
                print(f"{Sty.GREEN}✅ Database optimized{Sty.RESET}")
                print(f"  Space saved: {result['space_saved'] / (1024*1024):.1f} MB")
                print(f"  Time taken: {result['elapsed']:.2f}s")

            elif choice == "4":
                print(f"\n{Sty.CYAN}🧽 Vacuuming database...{Sty.RESET}")
                result = catalog.vacuum_database(True)
                print(f"{Sty.GREEN}✅ Database vacuumed{Sty.RESET}")
                print(f"  Space saved: {result['space_saved'] / (1024*1024):.1f} MB")

            elif choice == "5":
                print(f"\n{Sty.CYAN}🔍 Verifying database integrity...{Sty.RESET}")
                result = catalog.verify_integrity(True)

                print(f"{Sty.CYAN}Integrity Check Results:{Sty.RESET}")
                print(f"  SQLite integrity: {'✅ OK' if result['sqlite_integrity'] else '❌ FAILED'}")
                print(f"  FTS integrity: {'✅ OK' if result['fts_integrity'] else '❌ FAILED'}")
                print(f"  Orphaned FTS entries: {result['orphaned_fts_count']}")
                print(f"  Missing FTS entries: {result['missing_fts_count']}")

                if not all(v is not False for v in result.values() if v is not None):
                    print(f"{Sty.YELLOW}⚠️  Issues found - consider running 'optimize'{Sty.RESET}")

            elif choice == "6":
                print(f"\n{Sty.CYAN}🔄 Rebuilding indexes...{Sty.RESET}")
                result = catalog.rebuild_indexes(True)
                print(f"{Sty.GREEN}✅ Indexes rebuilt successfully{Sty.RESET}")

            elif choice == "7" or choice.lower() in ["q", "quit", "back"]:
                catalog.close()
                break

            else:
                print(f"{Sty.YELLOW}Invalid choice. Please enter 1-7.{Sty.RESET}")
                catalog.close()
                continue

        except Exception as e:
            print(f"{Sty.RED}❌ Error: {e}{Sty.RESET}")
        finally:
            catalog.close()

        input(f"\n{Sty.YELLOW}Press Enter to continue...{Sty.RESET}")


def settings_menu():
    """Settings and preferences menu"""
    config = load_config()

    console.print(f"\n[cyan]⚙️ SETTINGS MENU[/cyan]")

    while True:
        print(
            f"""
[yellow]Current settings:[/yellow]
  Library path: {config.get('library_path', '')}
  Torrent path: {config.get('torrent_path', '')}
  Zero pad: {config.get('zero_pad', True)}
  Also cover: {config.get('also_cover', False)}
  Recent sources: {', '.join(_get_recent_sources(config)[:5])}

[green]Options:[/green]
  1) Change library path
  2) Change torrent path
  3) Toggle zero padding
  4) Toggle cover linking
  5) Add recent source
  6) Remove recent source
  7) Reset settings to default
  8) Back to main menu
"""
        )
        choice = input("Select an option (1-8): ").strip()

        if choice == "1":
            new_path = input("Enter new library path: ").strip()
            if new_path:
                config["library_path"] = new_path
                console.print(f"[green]Library path updated.[/green]")
        elif choice == "2":
            new_path = input("Enter new torrent path: ").strip()
            if new_path:
                config["torrent_path"] = new_path
                console.print(f"[green]Torrent path updated.[/green]")
        elif choice == "3":
            config["zero_pad"] = not config.get("zero_pad", True)
            console.print(
                f"[green]Zero padding {'enabled' if config['zero_pad'] else 'disabled'}.[/green]"
            )
        elif choice == "4":
            config["also_cover"] = not config.get("also_cover", False)
            console.print(
                f"[green]Cover linking {'enabled' if config['also_cover'] else 'disabled'}.[/green]"
            )
        elif choice == "5":
            source = input("Enter source path to add: ").strip()
            recent_sources = config.get("recent_sources", [])
            if not isinstance(recent_sources, list):
                recent_sources = []
            if source and source not in recent_sources:
                recent_sources.append(source)
                config["recent_sources"] = recent_sources
                console.print(f"[green]Source added to recent sources.[/green]")
        elif choice == "6":
            source = input("Enter source path to remove: ").strip()
            recent_sources = config.get("recent_sources", [])
            if not isinstance(recent_sources, list):
                recent_sources = []
            if source and source in recent_sources:
                recent_sources.remove(source)
                config["recent_sources"] = recent_sources
                console.print(f"[green]Source removed from recent sources.[/green]")
        elif choice == "7":
            # Reset to default settings
            config = {
                "first_run": True,
                "library_path": "",
                "torrent_path": "",
                "zero_pad": True,
                "also_cover": False,
                "recent_sources": [],
            }
            console.print(f"[green]Settings reset to default.[/green]")
        elif choice == "8":
            break
        else:
            console.print(f"[red]Invalid choice, please try again.[/red]")

    save_config(config)


def show_interactive_help():
    """Show help for interactive mode"""
    print(
        f"""
[cyan]❓ HARDBOUND HELP[/cyan]

[bold]What does Hardbound do?[/bold]
Creates hardlinks from your audiobook library to torrent folders.
This saves space while letting you seed without duplicating files.

[bold]Search-first workflow (NEW!):[/bold]
  hardbound index              # Build catalog (1500+ books → instant search)
  hardbound search "rowling"   # Find books instantly  
  hardbound select -m          # Interactive multi-select with fzf

[bold]Classic commands:[/bold]
  hardbound --src /path/book --dst /path/dest  # Single book
  hardbound --src /path/book --dst-root /root  # Auto-create dest folder

[bold]Safety:[/bold]
• Defaults to dry-run (preview) mode
• Use --commit to actually create links
• Checks that source and destination are on same filesystem

[yellow]Press Enter to continue...[/yellow]"""
    )
    input()


def find_recent_audiobooks(hours=24, max_depth=3, config=None):
    """Find recently modified audiobook files"""
    if config is None:
        config = load_config()
    """Find recently modified audiobook folders with better depth control"""
    recent = []
    seen = set()
    cutoff = datetime.now().timestamp() - (hours * 3600)

    search_paths = [
        Path.home() / "audiobooks",
        Path.home() / "Downloads",
        Path.home() / "Documents" / "audiobooks",
    ]

    # Add system-specific paths from config if they exist
    system_paths_config = config.get("system_search_paths")
    if system_paths_config and isinstance(system_paths_config, list):
        system_paths = [Path(p) for p in system_paths_config]
    else:
        # Default system paths
        system_paths = [
            Path("/mnt/user/data/audio/audiobooks"),
            Path("/mnt/user/data/downloads"),
        ]

    for sys_path in system_paths:
        if sys_path.exists():
            search_paths.append(sys_path)

    for base_path in search_paths:
        if not Path(base_path).exists():
            continue

        try:
            for root, dirs, files in os.walk(base_path):
                # Limit depth
                depth = root[len(str(base_path)) :].count(os.sep)
                if depth > max_depth:
                    dirs.clear()
                    continue

                root_path = Path(root)
                if root_path.stat().st_mtime > cutoff:
                    # Check if it contains audiobook files
                    if any(f.endswith((".m4b", ".mp3")) for f in files):
                        resolved = root_path.resolve()
                        if resolved not in seen:
                            seen.add(resolved)
                            recent.append(root_path)

        except PermissionError:
            continue

    return sorted(recent, key=lambda p: p.stat().st_mtime, reverse=True)[:20]


def _link_selected_paths(selected_paths: List[str]):
    """Helper to link selected paths"""
    config = load_config()
    default_dst = config.get("torrent_path", "")

    console.print(f"\n[bold]Destination root:[/bold]")
    if default_dst:
        print(f"Default: {default_dst}")
        dst_input = input("Path (Enter for default): ").strip()
        dst_root = Path(dst_input) if dst_input else Path(str(default_dst))
    else:
        dst_input = input("Path: ").strip()
        if not dst_input:
            return
        dst_root = Path(dst_input)

    console.print(
        f"\n[yellow]Link {len(selected_paths)} audiobook(s)? [y/N]: [/yellow]",
        end="",
    )
    if input().strip().lower() not in ["y", "yes"]:
        return

    stats = {
        "linked": 0,
        "replaced": 0,
        "already": 0,
        "exists": 0,
        "excluded": 0,
        "skipped": 0,
        "errors": 0,
    }
    zero_pad = bool(config.get("zero_pad", True))
    also_cover = bool(config.get("also_cover", False))

    for path_str in selected_paths:
        src = Path(path_str)
        base_name = zero_pad_vol(src.name) if zero_pad else src.name
        dst_dir = dst_root / base_name
        console.print(f"\n[cyan]Processing: {src.name}[/cyan]")
        plan_and_link(
            src, dst_dir, base_name, also_cover, zero_pad, False, False, stats
        )

    summary_table(stats, perf_counter())


def browse_directory_tree():
    """Interactive directory tree browser (legacy mode)"""
    current = Path.cwd()

    while True:
        console.print(f"\n[cyan]📁 Current: {current}[/cyan]")

        items = []
        try:
            # Show parent
            items.append(("..", current.parent))

            # List directories first
            for item in sorted(current.iterdir()):
                if item.is_dir():
                    # Check if it contains audiobooks
                    has_audio = any(item.glob("*.m4b")) or any(item.glob("*.mp3"))
                    marker = " 🎵" if has_audio else ""
                    items.append((f"[D] {item.name}{marker}", item))
        except PermissionError:
            console.print(f"[red]Permission denied[/red]")

        for i, (display, path) in enumerate(items[:20], 1):
            print(f"  {i:2d}) {display}")

        if len(items) > 20:
            print(f"  ... and {len(items) - 20} more")

        console.print(
            f"\n[yellow]Enter number to navigate, 'select' to choose current, 'back' to go up:[/yellow]"
        )
        choice = input("Choice: ").strip().lower()

        if choice == "select":
            return current
        elif choice == "back":
            current = current.parent
        elif choice.isdigit():
            idx = int(choice) - 1
            if 0 <= idx < len(items):
                _, new_path = items[idx]
                if new_path.is_dir():
                    current = new_path<|MERGE_RESOLUTION|>--- conflicted
+++ resolved
@@ -645,47 +645,6 @@
     if dest_path:
         config["torrent_path"] = str(dest_path)
 
-<<<<<<< HEAD
-{Sty.GREEN}1{Sty.RESET}) 🔍 Search and link audiobooks (recommended)
-{Sty.GREEN}2{Sty.RESET}) 📊 Update catalog index
-{Sty.GREEN}3{Sty.RESET}) 🔗 Link recent downloads
-{Sty.GREEN}4{Sty.RESET}) 📁 Browse by folder (legacy)
-{Sty.GREEN}5{Sty.RESET}) ⚙️  Settings & Preferences
-{Sty.GREEN}6{Sty.RESET}) 🛠️ Database Maintenance
-{Sty.GREEN}7{Sty.RESET}) ❓ Help & Tutorial
-{Sty.GREEN}8{Sty.RESET}) 🚪 Exit
-
-"""
-        )
-        choice = input("Enter your choice (1-8): ").strip()
-
-        try:
-            if choice == "1":
-                search_and_link_wizard()
-            elif choice == "2":
-                update_catalog_wizard()
-            elif choice == "3":
-                recent_downloads_scanner()
-            elif choice == "4":
-                folder_batch_wizard()
-            elif choice == "5":
-                settings_menu()
-                config = load_config()  # Reload after settings change
-            elif choice == "6":
-                maintenance_menu()
-            elif choice == "7":
-                show_interactive_help()
-            elif choice == "8" or choice.lower() in ["q", "quit", "exit"]:
-                print(f"{Sty.CYAN}👋 Goodbye!{Sty.RESET}")
-                break
-            else:
-                print(f"{Sty.YELLOW}Please enter 1-7{Sty.RESET}")
-        except KeyboardInterrupt:
-            print(f"\n{Sty.CYAN}👋 Goodbye!{Sty.RESET}")
-            break
-        except Exception as e:
-            print(f"{Sty.RED}❌ Error: {e}{Sty.RESET}")
-=======
     config["first_run"] = False
     save_config(config)
     feedback = VisualFeedback()
@@ -693,7 +652,6 @@
 
 
 # Progress indicator for long operations - Now using Rich-based ProgressIndicator from ui.feedback
->>>>>>> 483075f2
 
 
 def search_and_link_wizard():
@@ -955,20 +913,20 @@
     """Database maintenance and management menu"""
     from .catalog import AudiobookCatalog
 
-    print(f"\n{Sty.CYAN}🛠️ DATABASE MAINTENANCE{Sty.RESET}")
+    console.print(f"\n[cyan]🛠️ DATABASE MAINTENANCE[/cyan]")
 
     while True:
         print(
             f"""
-{Sty.YELLOW}Database maintenance options:{Sty.RESET}
-
-{Sty.GREEN}1{Sty.RESET}) 🧹 Clean orphaned entries
-{Sty.GREEN}2{Sty.RESET}) 📊 Show database statistics
-{Sty.GREEN}3{Sty.RESET}) ⚡ Optimize database
-{Sty.GREEN}4{Sty.RESET}) 🧽 Vacuum database (reclaim space)
-{Sty.GREEN}5{Sty.RESET}) 🔍 Verify database integrity
-{Sty.GREEN}6{Sty.RESET}) 🔄 Rebuild indexes
-{Sty.GREEN}7{Sty.RESET}) ↩️  Back to main menu
+[yellow]Database maintenance options:[/yellow]
+
+[green]1[/green]) 🧹 Clean orphaned entries
+[green]2[/green]) 📊 Show database statistics
+[green]3[/green]) ⚡ Optimize database
+[green]4[/green]) 🧽 Vacuum database (reclaim space)
+[green]5[/green]) 🔍 Verify database integrity
+[green]6[/green]) 🔄 Rebuild indexes
+[green]7[/green]) ↩️  Back to main menu
 
 """
         )
@@ -978,12 +936,12 @@
 
         try:
             if choice == "1":
-                print(f"\n{Sty.CYAN}🧹 Cleaning orphaned entries...{Sty.RESET}")
+                console.print(f"\n[cyan]🧹 Cleaning orphaned entries...[/cyan]")
                 result = catalog.clean_orphaned_entries(True)
-                print(f"{Sty.GREEN}✅ Cleaned {result['removed']} orphaned entries{Sty.RESET}")
+                console.print(f"[green]✅ Cleaned {result['removed']} orphaned entries[/green]")
 
             elif choice == "2":
-                print(f"\n{Sty.CYAN}📊 Database Statistics:{Sty.RESET}")
+                console.print(f"\n[cyan]📊 Database Statistics:[/cyan]")
                 db_stats = catalog.get_db_stats()
                 idx_stats = catalog.get_index_stats()
 
@@ -993,54 +951,54 @@
                 print(f"  Indexes: {len(db_stats.get('indexes', []))}")
 
                 if db_stats.get("fts_integrity") is False:
-                    print(f"{Sty.YELLOW}  ⚠️  FTS integrity issues detected{Sty.RESET}")
+                    console.print(f"[yellow]  ⚠️  FTS integrity issues detected[/yellow]")
 
             elif choice == "3":
-                print(f"\n{Sty.CYAN}⚡ Optimizing database...{Sty.RESET}")
+                console.print(f"\n[cyan]⚡ Optimizing database...[/cyan]")
                 result = catalog.optimize_database(True)
-                print(f"{Sty.GREEN}✅ Database optimized{Sty.RESET}")
+                console.print(f"[green]✅ Database optimized[/green]")
                 print(f"  Space saved: {result['space_saved'] / (1024*1024):.1f} MB")
                 print(f"  Time taken: {result['elapsed']:.2f}s")
 
             elif choice == "4":
-                print(f"\n{Sty.CYAN}🧽 Vacuuming database...{Sty.RESET}")
+                console.print(f"\n[cyan]🧽 Vacuuming database...[/cyan]")
                 result = catalog.vacuum_database(True)
-                print(f"{Sty.GREEN}✅ Database vacuumed{Sty.RESET}")
+                console.print(f"[green]✅ Database vacuumed[/green]")
                 print(f"  Space saved: {result['space_saved'] / (1024*1024):.1f} MB")
 
             elif choice == "5":
-                print(f"\n{Sty.CYAN}🔍 Verifying database integrity...{Sty.RESET}")
+                console.print(f"\n[cyan]🔍 Verifying database integrity...[/cyan]")
                 result = catalog.verify_integrity(True)
 
-                print(f"{Sty.CYAN}Integrity Check Results:{Sty.RESET}")
+                console.print(f"[cyan]Integrity Check Results:[/cyan]")
                 print(f"  SQLite integrity: {'✅ OK' if result['sqlite_integrity'] else '❌ FAILED'}")
                 print(f"  FTS integrity: {'✅ OK' if result['fts_integrity'] else '❌ FAILED'}")
                 print(f"  Orphaned FTS entries: {result['orphaned_fts_count']}")
                 print(f"  Missing FTS entries: {result['missing_fts_count']}")
 
                 if not all(v is not False for v in result.values() if v is not None):
-                    print(f"{Sty.YELLOW}⚠️  Issues found - consider running 'optimize'{Sty.RESET}")
+                    console.print(f"[yellow]⚠️  Issues found - consider running 'optimize'[/yellow]")
 
             elif choice == "6":
-                print(f"\n{Sty.CYAN}🔄 Rebuilding indexes...{Sty.RESET}")
+                console.print(f"\n[cyan]🔄 Rebuilding indexes...[/cyan]")
                 result = catalog.rebuild_indexes(True)
-                print(f"{Sty.GREEN}✅ Indexes rebuilt successfully{Sty.RESET}")
+                console.print(f"[green]✅ Indexes rebuilt successfully[/green]")
 
             elif choice == "7" or choice.lower() in ["q", "quit", "back"]:
                 catalog.close()
                 break
 
             else:
-                print(f"{Sty.YELLOW}Invalid choice. Please enter 1-7.{Sty.RESET}")
+                console.print(f"[yellow]Invalid choice. Please enter 1-7.[/yellow]")
                 catalog.close()
                 continue
 
         except Exception as e:
-            print(f"{Sty.RED}❌ Error: {e}{Sty.RESET}")
+            console.print(f"[red]❌ Error: {e}[/red]")
         finally:
             catalog.close()
 
-        input(f"\n{Sty.YELLOW}Press Enter to continue...{Sty.RESET}")
+        input(f"\n[yellow]Press Enter to continue...[/yellow]")
 
 
 def settings_menu():
